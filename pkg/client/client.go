--- conflicted
+++ resolved
@@ -416,8 +416,6 @@
 
 	return nil
 }
-<<<<<<< HEAD
-=======
 
 // containsWildcard checks if a path contains any regex wildcard patterns
 func containsWildcard(path string) bool {
@@ -494,5 +492,4 @@
 			// Channel is full, skip this update
 		}
 	}
-}
->>>>>>> d16bd73e
+}